--- conflicted
+++ resolved
@@ -54,138 +54,372 @@
         """Create necessary output directories."""
         self.plot_data_dir = os.path.join(self.save_dir, "figure_plot_data")
         os.makedirs(self.plot_data_dir, exist_ok=True)
-    
-    def get_data(self, 
-                 simulations: Optional[List[int]] = None,
-                 species: Optional[List[str]] = None,
-                 time_frame: Optional[Tuple[float, float]] = None) -> Data:
+
+    def plot_figure(
+        self,
+        figure_type: str = "line",
+        simulations: list = None,
+        x: str = "time",
+        y: str = "species",
+        z: str = None,
+        legend: list = None,
+        user_file_name: str = None,
+        bins: int = 10,
+        time_bins: int = 10,
+        time_frame: tuple = None,
+        frequency: bool = False,
+        normalize: bool = False,
+        show_type: str = "both",
+        font_size: int = 12,
+        figure_size: tuple = (10, 6),
+        seaborn_style: str = "ticks",
+        seaborn_context: str = "paper",
+    ):
         """
-        Get a configured Data object for processing specific simulations.
-        
-        Returns a Data object pre-configured with simulation subset and filters.
-        The returned object can process different data types independently.
+        Plot a figure based on the specified type and data.
+
+        Parameters:
+            figure_type (str): Type of figure to plot. Options are:
+                - "line" (line plot)
+                - "hist" (histogram)
+                - "3dhist" (3D histogram)
+                - "heatmap" (heatmap)
+                - "stacked" (stacked histogram)
+            
+            simulations (list, optional): List of indices of simulation directories to include in the plot.
+                If None, uses all available simulations.
+            
+            x (str): Variable for the x-axis.
+            y (str): Variable for the y-axis.
+            z (str, optional): Variable for the z-axis (only used in "3dhist" and "heatmap").
+            
+            legend (list, optional): Labels for the legend. If None, uses default labels.
+            user_file_name(str, optional): gives the option of saving .csv output with a specific name. 
+                Avoids save error for csvs plot_line_speciescopy_vs_time due to length. 
+            bins (int): Number of bins for histograms. Default is 10.
+            time_bins (int): Number of time bins for time-based 3d histograms. Default is 10.
+            time_frame (tuple, optional): Time frame for the histogram. Default is None (uses full range).
+            frequency (bool): If True, normalizes the histogram to show frequency. Default is False.
+            normalize (bool): If True, normalizes the data for plotting. Default is False.
+            
+            show_type (str): Determines what data to display. Options are:
+                - "individuals" → Shows all individual simulation results.
+                - "average" → Shows only the averaged result.
+                - "both" → Shows both individual and average results.
+
+            font_size (int): Font size for the plot.
+            figure_size (tuple): Size of the figure in inches.
+            seaborn_style (str): Seaborn style for the plot. Default is "ticks".
+                Options include "white", "dark", "whitegrid", "darkgrid", and "ticks".
+            seaborn_context (str): Seaborn context for the plot. Default is "paper".
+                Options include "paper", "notebook", "talk", and "poster".
+
+        Raises:
+            ValueError: If `figure_type` or `show_type` is invalid.
         """
-        if simulations is None:
-            simulations = list(range(len(self.simulation_dirs)))
-        
-        # Validate simulation indices
-        max_idx = len(self.simulation_dirs) - 1
-        invalid = [s for s in simulations if s < 0 or s > max_idx]
-        if invalid:
-            raise ValueError(f"Invalid simulation indices: {invalid}. Valid range: 0-{max_idx}")
-        
-        # Create and configure data object
-        data = Data()
-        data.configure(
-            simulation_dirs=self.simulation_dirs,
-            simulations=simulations,
-            species=species,
-            time_frame=time_frame,
-            cache_dir=self.plot_data_dir
-        )
-        self.data = data
-        return data
-    
-    def set_plot(self, **kwargs) -> PlotConfigure:
+        # Set seaborn styles
+        sns.set_style(seaborn_style)
+        sns.set_context(seaborn_context, rc={
+            "font.size": font_size,
+            "axes.titlesize": font_size,
+            "axes.labelsize": font_size,
+            "xtick.labelsize": font_size,
+            "ytick.labelsize": font_size,
+            "legend.fontsize": font_size,
+            "font.family": "serif"
+        })
+        
+        # Validate inputs
+        valid_figure_types = {"line", "hist", "3dhist", "heatmap", "stacked"}
+        valid_show_types = {"both", "individuals", "average"}
+
+        if figure_type not in valid_figure_types:
+            raise ValueError(f"Invalid figure_type '{figure_type}'. Must be one of {valid_figure_types}.")
+
+        if show_type not in valid_show_types:
+            raise ValueError(f"Invalid show_type '{show_type}'. Must be one of {valid_show_types}.")
+
+        # Set default simulations if not provided
+        simulations = simulations or list(range(len(self.simulation_dirs)))
+        
+        # Validate legend
+        if not legend:
+            raise ValueError("Legend must be provided.")
+
+        # Print plot configuration
+        print(f"Plotting {figure_type} with:")
+        print(f"- x-axis: {x}")
+        print(f"- y-axis: {y}")
+        print(f"- z-axis: {z if z else 'None'}")
+        print(f"- Simulations: {len(simulations)} selected")
+        print(f"- Legend: {legend}")
+        print(f"- Display mode: {show_type}")
+
+        # Dispatch to the appropriate plotting function based on plot configuration
+        plot_config = (figure_type, x, y, z)
+        
+        # Line plots
+        if plot_config == ("line", "time", "species", None):
+            plot_line_speciescopy_vs_time(
+                save_dir=self.save_dir,
+                simulations_index=simulations,
+                legend=legend,
+                user_file_name=user_file_name,
+                show_type=show_type,
+                simulations_dir=self.simulation_dirs,
+                figure_size=figure_size
+            )
+        elif plot_config == ("line", "time", "count", None):
+            plot_complex_count_vs_time(
+                save_dir=self.save_dir,
+                simulations_index=simulations,
+                target_complexes=legend,  # legend contains the complex specifications
+                show_type=show_type,
+                simulations_dir=self.simulation_dirs,
+                figure_size=figure_size
+            )
+        elif plot_config == ("line", "time", "maximum_assembly", None):
+            plot_line_maximum_assembly_size_vs_time(
+                save_dir=self.save_dir,
+                simulations_index=simulations,
+                legend=legend,
+                show_type=show_type,
+                simulations_dir=self.simulation_dirs,
+                figure_size=figure_size
+            )
+        elif plot_config == ("line", "time", "average_assembly", None):
+            plot_line_average_assembly_size_vs_time(
+                save_dir=self.save_dir,
+                simulations_index=simulations,
+                legend=legend,
+                show_type=show_type,
+                simulations_dir=self.simulation_dirs,
+                figure_size=figure_size
+            )
+        elif plot_config == ("line", "time", "fraction_of_monomers_assembled", None):
+            plot_line_fraction_of_monomers_assembled_vs_time(
+                save_dir=self.save_dir,
+                simulations_index=simulations,
+                legend=legend,
+                show_type=show_type,
+                simulations_dir=self.simulation_dirs,
+                figure_size=figure_size
+            )
+        elif plot_config == ("line", "size", "free_energy", None):
+            plot_line_free_energy(
+                save_dir=self.save_dir,
+                simulations_index=simulations,
+                time_frame=time_frame,
+                show_type=show_type,
+                simulations_dir=self.simulation_dirs,
+                figure_size=figure_size
+            )
+        elif plot_config == ("line", "size", "symmetric_association_probability", None):
+            plot_line_symmetric_association_probability(
+                save_dir=self.save_dir,
+                simulations_index=simulations,
+                legend=legend,
+                time_frame=time_frame,
+                show_type=show_type,
+                simulations_dir=self.simulation_dirs,
+                figure_size=figure_size
+            )
+        elif plot_config == ("line", "size", "asymmetric_association_probability", None):
+            plot_line_asymmetric_association_probability(
+                save_dir=self.save_dir,
+                simulations_index=simulations,
+                legend=legend,
+                time_frame=time_frame,
+                show_type=show_type,
+                simulations_dir=self.simulation_dirs,
+                figure_size=figure_size
+            )
+        elif plot_config == ("line", "size", "symmetric_dissociation_probability", None):
+            plot_line_symmetric_dissociation_probability(
+                save_dir=self.save_dir,
+                simulations_index=simulations,
+                legend=legend,
+                time_frame=time_frame,
+                show_type=show_type,
+                simulations_dir=self.simulation_dirs,
+                figure_size=figure_size
+            )
+        elif plot_config == ("line", "size", "asymmetric_dissociation_probability", None):
+            plot_line_asymmetric_dissociation_probability(
+                save_dir=self.save_dir,
+                simulations_index=simulations,
+                legend=legend,
+                time_frame=time_frame,
+                show_type=show_type,
+                simulations_dir=self.simulation_dirs,
+                figure_size=figure_size
+            )
+        elif plot_config == ("line", "size", "growth_probability", None):
+            plot_line_growth_probability(
+                save_dir=self.save_dir,
+                simulations_index=simulations,
+                legend=legend,
+                time_frame=time_frame,
+                show_type=show_type,
+                simulations_dir=self.simulation_dirs,
+                figure_size=figure_size
+            )
+        elif plot_config == ("line", "size", "lifetime", None):
+            plot_line_liftime(
+                save_dir=self.save_dir,
+                simulations_index=simulations,
+                legend=legend,
+                time_frame=time_frame,
+                show_type=show_type,
+                simulations_dir=self.simulation_dirs,
+                figure_size=figure_size
+            )
+            
+        # Histogram plots
+        elif plot_config == ("hist", "size", "complex_count", None):
+            plot_hist_complex_species_size(
+                save_dir=self.save_dir,
+                simulations_index=simulations,
+                legend=legend,
+                bins=bins,
+                time_frame=time_frame,
+                frequency=frequency,
+                normalize=normalize,
+                show_type=show_type,
+                simulations_dir=self.simulation_dirs,
+                figure_size=figure_size
+            )
+        elif plot_config == ("hist", "size", "monomer_count", None):
+            plot_hist_monomer_counts_vs_complex_size(
+                save_dir=self.save_dir,
+                simulations_index=simulations,
+                legend=legend,
+                bins=bins,
+                time_frame=time_frame,
+                frequency=frequency,
+                normalize=normalize,
+                show_type=show_type,
+                simulations_dir=self.simulation_dirs,
+                figure_size=figure_size
+            )
+            
+        # 3D histogram plots
+        elif plot_config == ("3dhist", "size", "time", "complex_count"):
+            plot_hist_complex_species_size_3d(
+                save_dir=self.save_dir,
+                simulations_index=simulations,
+                legend=legend,
+                bins=bins,
+                time_bins=time_bins,
+                frequency=frequency,
+                normalize=normalize,
+                simulations_dir=self.simulation_dirs,
+                figure_size=figure_size
+            )
+        elif plot_config == ("3dhist", "size", "time", "monomer_count"):
+            plot_hist_monomer_counts_vs_complex_size_3d(
+                save_dir=self.save_dir,
+                simulations_index=simulations,
+                legend=legend,
+                bins=bins,
+                time_bins=time_bins,
+                frequency=frequency,
+                normalize=normalize,
+                simulations_dir=self.simulation_dirs,
+                figure_size=figure_size
+            )
+            
+        # Heatmap plots
+        elif plot_config == ("heatmap", "size", "time", "complex_count"):
+            plot_heatmap_complex_species_size(
+                save_dir=self.save_dir,
+                simulations_index=simulations,
+                legend=legend,
+                bins=bins,
+                time_bins=time_bins,
+                frequency=frequency,
+                normalize=normalize,
+                simulations_dir=self.simulation_dirs,
+                figure_size=figure_size
+            )
+        elif plot_config == ("heatmap", "size", "time", "monomer_count"):
+            plot_heatmap_monomer_counts_vs_complex_size(
+                save_dir=self.save_dir,
+                simulations_index=simulations,
+                legend=legend,
+                bins=bins,
+                time_bins=time_bins,
+                frequency=frequency,
+                normalize=normalize,
+                simulations_dir=self.simulation_dirs,
+                figure_size=figure_size
+            )
+        elif plot_config == ("heatmap", "size", "size", "complex_count"):
+            plot_heatmap_species_a_vs_species_b(
+                save_dir=self.save_dir,
+                simulations_index=simulations,
+                legend=legend,
+                bins=bins,
+                time_bins=time_bins,
+                frequency=frequency,
+                normalize=normalize,
+                simulations_dir=self.simulation_dirs,
+                figure_size=figure_size
+            )
+            
+        # Stacked histogram plots
+        elif plot_config == ("stacked", "size", "complex_count", None):
+            plot_stackedhist_complex_species_size(
+                save_dir=self.save_dir,
+                simulations_index=simulations,
+                legend=legend,
+                bins=bins,
+                time_frame=time_frame,
+                frequency=frequency,
+                normalize=normalize,
+                show_type=show_type,
+                simulations_dir=self.simulation_dirs,
+                figure_size=figure_size
+            )
+        else:
+            raise ValueError(f"Unsupported plot configuration: {plot_config}")
+
+    def visualize_trajectory(
+        self, 
+        trajectory_path: str = None, 
+        save_gif: bool = False, 
+        gif_name: str = "trajectory.gif", 
+        fps: int = 10
+    ):
         """
-        Get a configured PlotConfigure object with custom settings.
-        
-        Returns a PlotConfigure object pre-configured with plotting parameters.
+        Visualizes a trajectory from an XYZ file and optionally saves it as a GIF.
+
+        Parameters:
+            trajectory_path (str): Path to the XYZ trajectory file.
+            save_gif (bool): If True, saves the trajectory animation as a GIF.
+            gif_name (str): Name of the output GIF file (if save_gif is True).
+            fps (int): Frames per second for the GIF animation.
         """
-        plot_config = PlotConfigure(self.save_dir)
-        plot_config.configure(**kwargs)
-        self.plot = plot_config
-        return plot_config
-    
-    # Legacy compatibility methods
-    def plot_figure(self, figure_type: str, **kwargs):
-        """Legacy interface for backward compatibility."""
-        return self._legacy.plot_figure(figure_type, **kwargs)
-    
-    def visualize_trajectory(self, **kwargs):
-        """Legacy interface for trajectory visualization."""
-        return self._legacy.visualize_trajectory(**kwargs)
-    
-    # Quick access methods for common operations
-    def quick_plot(self, plot_type: str, **kwargs):
-        """
-<<<<<<< HEAD
-        Quick plotting method that handles data processing and plotting in one call.
-        
-        Combines get_data() and plotting for simple use cases.
-        """
-        # Extract data parameters
-        data_params = {
-            'simulations': kwargs.pop('simulations', None),
-            'species': kwargs.pop('species', None),
-            'time_frame': kwargs.pop('time_frame', None)
-        }
-        
-        # Extract plot parameters
-        plot_params = {k: v for k, v in kwargs.items() 
-                      if k in ['figure_size', 'style', 'font_size', 'save_format']}
-        
-        # Get configured objects
-        data = self.get_data(**data_params)
-        plot_config = self.set_plot(**plot_params)
-        
-        # Dispatch to appropriate plotting method
-        plot_method = getattr(plot_config, plot_type, None)
-        if plot_method is None:
-            raise ValueError(f"Unknown plot type: {plot_type}")
-        
-        return plot_method(data=data, **kwargs)
-    
-    def get_simulation_info(self) -> Dict[str, Any]:
-        """Get information about discovered simulations."""
-        return {
-            'save_dir': self.save_dir,
-            'num_simulations': len(self.simulation_dirs),
-            'simulation_dirs': self.simulation_dirs,
-            'plot_data_dir': self.plot_data_dir
-        }
-    
-    def clear_cache(self):
-        """Clear all cached data."""
-        self.data.clear_cache()
-        print("All cached data cleared.")
-    
-    # Context manager support for batch operations
-    def __enter__(self):
-        return self
-    
-    def __exit__(self, exc_type, exc_val, exc_tb):
-        self.clear_cache()
-=======
         import warnings
         import tempfile
-        import os
-        import sys
-
+        try:
+            import imageio
+        except ImportError:
+            raise ImportError("imageio is required for trajectory visualization. Please install it using 'pip install imageio'.")
+        from PIL import Image
+        
         # Ignore OVITO warning
         warnings.filterwarnings('ignore', message='.*OVITO.*PyPI')
         
         try:
             from ovito.io import import_file
             from ovito.vis import Viewport
-            import imageio 
-            from PIL import Image
         except ImportError:
-            msg = (
-                "OVITO, imageio, and/or Pillow are required for trajectory visualization but not found."
-                "These are optional dependencies. Please install them to enable this feature."
-                "If using pip, you can install them with: pip install ionerdss[ovito_rendering]"
-                "If using Conda, ensure ovito, imageio, and pillow are installed, for example from conda-forge and conda.ovito.org:"
-                "  conda install -c conda.ovito.org -c conda-forge ovito imageio pillow"
-            )
-            raise ImportError(msg)
+            raise ImportError("OVITO is required for trajectory visualization. Please install it using 'pip install ovito'.")
 
         # Find trajectory file if not specified
         if trajectory_path is None:
-            if not self.simulation_dirs:
-                raise ValueError("No simulation directories found to infer trajectory_path.")
             trajectory_path = os.path.join(self.simulation_dirs[0], "DATA", "trajectory.xyz")
-        
         if not os.path.exists(trajectory_path):
             raise FileNotFoundError(f"Trajectory file '{trajectory_path}' not found.")
         
@@ -196,42 +430,28 @@
         vp.zoom_all()
 
         # Create temporary directory for frames
-        with tempfile.TemporaryDirectory() as temp_dir_path:
-            frame_paths = []
-
-            # Render frames
-            for frame in range(pipeline.source.num_frames):
-                output_path = os.path.join(temp_dir_path, f"frame_{frame:04d}.png")
-                vp.render_image(size=(800, 600), filename=output_path, frame=frame)
-                frame_paths.append(output_path)
-
-            # Create GIF
-            gif_path = os.path.join(temp_dir_path, "trajectory.gif")
-            imageio.mimsave(gif_path, [imageio.imread(frame) for frame in frame_paths], fps=fps)
-
-            try:
-                from IPython.display import display, Image as IPImage
-                # Display GIF
-                display(IPImage(filename=gif_path))
-            except ImportError:
-                print("IPython is not available. GIF will not be displayed in this environment.")
-                print(f"GIF is available at: {gif_path}")
-
-            # Save GIF if requested
-            if save_gif:
-                if not hasattr(self, 'save_dir') or not self.save_dir:
-                    gif_save_destination_dir = os.getcwd() 
-                    print(f"Warning: self.save_dir not set. Saving GIF to current directory: {gif_save_destination_dir}")
-                else:
-                    gif_save_destination_dir = self.save_dir
-                
-                if os.path.exists(gif_path):
-                    import shutil
-                    shutil.move(gif_path, gif_save_path)
-                    print(f"Trajectory GIF saved at: {gif_save_path}")
-                else:
-                    print(f"Error: Temporary GIF file {gif_path} not found. Cannot save.")
-            elif not save_gif:
-                if 'IPython.display' not in sys.modules:
-                    print(f"Note: GIF was created at {gif_path} but not saved and IPython is not available for display. It will be deleted.")
->>>>>>> 94840176
+        temp_dir = tempfile.mkdtemp()
+        frame_paths = []
+
+        # Render frames
+        for frame in range(pipeline.source.num_frames):
+            output_path = os.path.join(temp_dir, f"frame_{frame:04d}.png")
+            vp.render_image(size=(800, 600), filename=output_path, frame=frame)
+            frame_paths.append(output_path)
+
+        # Create GIF
+        gif_path = os.path.join(temp_dir, "trajectory.gif")
+        imageio.mimsave(gif_path, [imageio.imread(frame) for frame in frame_paths], fps=fps)
+
+        try:
+            from IPython.display import display, Image
+            # Display GIF
+            display(Image.open(gif_path))
+        except ImportError:
+            print("IPython is not available. GIF will not be displayed in this environment.")
+
+        # Save GIF if requested
+        if save_gif:
+            gif_save_path = os.path.join(self.save_dir, gif_name)
+            os.rename(gif_path, gif_save_path)
+            print(f"Trajectory GIF saved at: {gif_save_path}")