--- conflicted
+++ resolved
@@ -41,15 +41,8 @@
 ]
 
 [project.optional-dependencies]
-<<<<<<< HEAD
 ovito_rendering = ["ovito", "imageio", "Pillow"]
-test = ["pytest"]
-=======
-tests = [
-  "pytest",
-  "pytest-cov",
-]
->>>>>>> eb29d9aa
+tests = ["pytest", "pytest-cov"]
 
 [tool.setuptools]
 include-package-data = true
